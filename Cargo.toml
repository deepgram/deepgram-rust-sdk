[package]
name = "deepgram"
version = "0.4.0"
authors = ["Deepgram <developers@deepgram.com>"]
edition = "2021"
description = "Official Rust SDK for Deepgram's automated speech recognition APIs."
license = "MIT"
repository = "https://github.com/deepgram-devs/deepgram-rust-sdk"
keywords = ["deepgram", "asr", "transcription", "ai", "speech-to-text"]
categories = ["api-bindings", "multimedia::audio"]

# See more keys and their definitions at https://doc.rust-lang.org/cargo/reference/manifest.html

[dependencies]
# TODO Investigate which of these dependencies can go behind features.
bytes = "1"
futures = "0.3"
http = "0.2"
pin-project = "1"
reqwest = { version = "0.11.22", default-features = false, features = ["json", "rustls-tls", "stream"] }
serde = { version = "1", features = ["derive"] }
serde_json = "1"
thiserror = "1"
<<<<<<< HEAD
tokio = { version = "1", features = ["full"] }
tokio-tungstenite = { version = "0.20.1", features = ["rustls-tls-webpki-roots"], optional = true }
=======
tokio = { version = "1.13.0", features = ["full"] }
tokio-tungstenite = { version = "0.20.1", features = ["rustls-tls-webpki-roots"] }
>>>>>>> 4deeb3b3
tokio-util = { version = "0.7.1", features = ["codec", "io"] }
tungstenite = { version = "0.20.1", optional = true }
url = "2"
uuid = { version = "1", features = ["serde"] }
# Dependencies below are specified only to satisfy minimal-versions.
proc-macro2 = "1.0.60"

[dev-dependencies]
pkg-config = "0.3.27"
cpal = "0.13"
crossbeam = "0.8"

[features]
default = ["prerecorded", "live"]
live = ["dep:tungstenite", "dep:tokio-tungstenite"]
prerecorded = []<|MERGE_RESOLUTION|>--- conflicted
+++ resolved
@@ -21,13 +21,8 @@
 serde = { version = "1", features = ["derive"] }
 serde_json = "1"
 thiserror = "1"
-<<<<<<< HEAD
-tokio = { version = "1", features = ["full"] }
+tokio = { version = "1.13.0", features = ["full"] }
 tokio-tungstenite = { version = "0.20.1", features = ["rustls-tls-webpki-roots"], optional = true }
-=======
-tokio = { version = "1.13.0", features = ["full"] }
-tokio-tungstenite = { version = "0.20.1", features = ["rustls-tls-webpki-roots"] }
->>>>>>> 4deeb3b3
 tokio-util = { version = "0.7.1", features = ["codec", "io"] }
 tungstenite = { version = "0.20.1", optional = true }
 url = "2"
